--- conflicted
+++ resolved
@@ -1,32 +1,16 @@
 {-# OPTIONS_GHC -fno-warn-orphans #-}
 {-# LANGUAGE TemplateHaskell #-}
-<<<<<<< HEAD
-module SpecHelper ( module X
-                  , NonEmpty(..) ) where
-
-import Control.Applicative as X
-import Control.Lens as X hiding (elements)
-import Data.DeriveTH
-import Data.List.NonEmpty (NonEmpty(..))
-import Data.Time.Lens as X
-import Data.Time.Clock as X
-import Data.Time.Calendar as X
-import Data.Time.LocalTime as X
-import Test.Hspec as X
-import Test.Hspec.QuickCheck as X
-import Test.QuickCheck as X
-=======
 module SpecHelper
     ( module X
     , isLeft
     ) where
 
->>>>>>> cb197241
 
 -------------------------------------------------------------------------------
 import           Control.Applicative   as X
 import           Data.Attoparsec.Text  as X
 import           Data.DeriveTH
+import           Data.List.NonEmpty    (NonEmpty (..))
 import           Data.Time.Calendar    as X
 import           Data.Time.Clock       as X
 import           Data.Time.LocalTime   as X
